abstract type PlasticityParameter end

abstract type LTPVariables <: PlasticityVariables end
abstract type LTPParameter <: PlasticityParameter end
abstract type STPVariables <: PlasticityVariables end
abstract type STPParameter <: PlasticityParameter end

@snn_kw struct NoLTP{VB = Vector{Bool}} <: LTPParameter
    active::VB = [false]
end
@snn_kw struct NoSTP{VB = Vector{Bool}} <: STPParameter
    active::VB = [false]
end
@snn_kw struct NoVariables{VB = Vector{Bool}} <: PlasticityVariables
    active::VB = [false]
end

struct LTP <: LTPParameter end
struct STP <: STPParameter end


plasticityvariables(param::NoLTP, Npre, Npost) = NoVariables()
plasticityvariables(param::NoSTP, Npre, Npost) = NoVariables()

function plasticity!(
    c::PT,
    param::SpikingSynapseParameter,
    dt::Float32,
    T::Time,
) where {PT<:AbstractSparseSynapse}
    any(c.STPVars.active) && plasticity!(c, c.STPParam, c.STPVars, dt, T)
    any(c.LTPVars.active) && plasticity!(c, c.LTPParam, c.LTPVars, dt, T)
end

function set_plasticity!(c::AbstractSparseSynapse, param::LTPParameter, state::Bool)
    c.LTPVars.active .= state
end

function set_plasticity!(c::AbstractSparseSynapse, param::STPParameter, state::Bool)
    c.STPVars.active .= state
end


function plasticity!(
    c::AbstractSparseSynapse,
    param::PT,
    variables::NoVariables,
    dt::Float32,
    T::Time,
) where {PT<:PlasticityParameter} end


## STP
include("sparse_plasticity/STP.jl")

## STDP
abstract type STDPParameter <: LTPParameter end
NoSTDP = NoLTP()
include("sparse_plasticity/vSTDP.jl")
include("sparse_plasticity/iSTDP.jl")
# include("sparse_plasticity/longshortSP.jl")
include("sparse_plasticity/STDP_traces.jl")
include("sparse_plasticity/STDP_structured.jl")

function change_plasticity!(syn; LTP = nothing, STP = nothing)
    @unpack fireI, fireJ = syn
    Npre, Npost = length(fireJ), length(fireI)
    if !isnothing(LTP)
        syn.LTPParam = LTP
        syn.LTPVars = plasticityvariables(param, Npre, Npost)
    end
    if !isnothing(STP)
        syn.STPParam = STP
        syn.STPVars = plasticityvariables(param, Npre, Npost)
    end
end

export SpikingSynapse, PlasticityParameter,
    SpikingSynapseParameter,
    no_STDPParameter,
    NoSTDP,
    no_PlasticityVariables,
    plasticityvariables,
    plasticity!
    change_plasticity!,
<<<<<<< HEAD
    set_plasticity!
    
=======
    set_plasticity!,
    has_plasticity,
>>>>>>> 4816b50d


export LTP, STP, NoLTP, NoSTP<|MERGE_RESOLUTION|>--- conflicted
+++ resolved
@@ -83,13 +83,7 @@
     plasticityvariables,
     plasticity!
     change_plasticity!,
-<<<<<<< HEAD
     set_plasticity!
     
-=======
-    set_plasticity!,
-    has_plasticity,
->>>>>>> 4816b50d
-
 
 export LTP, STP, NoLTP, NoSTP